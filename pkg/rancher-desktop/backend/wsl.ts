--- conflicted
+++ resolved
@@ -710,15 +710,9 @@
 
   protected async writeProxySettings(proxy: any): Promise<void> {
     if (proxy.address && proxy.port) {
-<<<<<<< HEAD
-      const address = `${ proxy.address }:${ proxy.port }`;
-      const contents = `HTTP_PROXY=${ address }\nHTTPS_PROXY=${ address }\n`;
-=======
-
       const auth = proxy.username ? `${proxy.username}:${proxy.password}@` : '';
       const address = `${ proxy.address }:${ proxy.port }`;
       const contents = `HTTP_PROXY=${auth}${ address }\nHTTPS_PROXY=${auth}${ address }`;
->>>>>>> bca6c041
 
       await this.writeFile(`/etc/profile`, contents);
 
@@ -731,11 +725,7 @@
       await this.writeFile(ROOT_DOCKER_CONFIG_PATH, jsonStringifyWithWhiteSpace(dockerContent), 0o644);
 
       this.startService('docker');
-<<<<<<< HEAD
-      this.stopService('docker')
-=======
       this.stopService('docker');
->>>>>>> bca6c041
     }
   }
 
