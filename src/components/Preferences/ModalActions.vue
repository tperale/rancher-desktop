--- conflicted
+++ resolved
@@ -2,9 +2,6 @@
 import { Banner } from '@rancher/components';
 import Vue from 'vue';
 import { mapState, mapGetters } from 'vuex';
-
-<<<<<<< HEAD
-import Banner from '@/components/Banner.vue';
 
 interface Alert {
   icon: string;
@@ -32,8 +29,6 @@
   },
 };
 
-=======
->>>>>>> e9cd401c
 export default Vue.extend({
   name:       'preferences-actions',
   components: { Banner },
