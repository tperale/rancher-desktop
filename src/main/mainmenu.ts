import Electron, { Menu, MenuItem, MenuItemConstructorOptions, shell } from 'electron';
import { openMain } from '@/window';

export default function buildApplicationMenu(): void {
  const menuItems: Array<MenuItem> = getApplicationMenu();
  const menu = Menu.buildFromTemplate(menuItems);

  Menu.setApplicationMenu(menu);
}

function getApplicationMenu(): Array<MenuItem> {
  switch (process.platform) {
  case 'darwin':
    return getMacApplicationMenu();
  case 'linux':
    return getWindowsApplicationMenu();
  case 'win32':
    return getWindowsApplicationMenu();
  default:
    throw new Error(`Unsupported platform: ${ process.platform }`);
  }
}

function getEditMenu(isMac: boolean): MenuItem {
  return new MenuItem({
    label:   '&Edit',
    submenu: [
      { role: 'undo', label: '&Undo' },
      { role: 'redo', label: '&Redo' },
      { type: 'separator' },
      { role: 'cut', label: 'Cu&t' },
      { role: 'copy', label: '&Copy' },
      { role: 'paste', label: '&Paste' },
      { role: 'delete', label: 'De&lete' },
      ...(!isMac ? [{ type: 'separator' } as MenuItemConstructorOptions] : []),
      { role: 'selectAll', label: 'Select &All' },
    ]
  });
}

function getHelpMenu(isMac: boolean): MenuItem {
  const helpMenuItems: Array<MenuItemConstructorOptions> = [
    ...(!isMac ? [
      {
        role:  'about',
        label: `&About ${ Electron.app.name }`,
        click() {
          Electron.app.showAboutPanel();
        }
      } as MenuItemConstructorOptions,
      { type: 'separator' } as MenuItemConstructorOptions
    ] : []),
    {
      label: 'Get &Help',
      click() {
        shell.openExternal('https://docs.rancherdesktop.io');
      },
    },
    {
      label: 'File a &Bug',
      click() {
        shell.openExternal('https://github.com/rancher-sandbox/rancher-desktop/issues');
      },
    },
    {
      label: '&Project Page',
      click() {
        shell.openExternal('https://rancherdesktop.io/');
      },
    },
    {
      label: '&Discuss',
      click() {
        shell.openExternal('https://slack.rancher.io/');
      },
    },
  ];

  return new MenuItem({
    role:    'help',
    label:   '&Help',
    submenu: helpMenuItems
  });
}

function getMacApplicationMenu(): Array<MenuItem> {
  return [
    new MenuItem({
      label:   Electron.app.name,
      submenu: [
        { role: 'about' },
        { type: 'separator' },
        ...getPreferencesMenuItem(),
        { role: 'services' },
        { type: 'separator' },
        { role: 'hide' },
        { role: 'hideOthers' },
        { role: 'unhide' },
        { type: 'separator' },
        { role: 'quit' }
      ]
    }),
    new MenuItem({
      label: 'File',
      role:  'fileMenu',
    }),
    getEditMenu(true),
    Electron.app.isPackaged ? new MenuItem({
      label:   'View',
      submenu: [
        { role: 'resetZoom' },
        { role: 'zoomIn' },
        { role: 'zoomOut' },
        { type: 'separator' },
        { role: 'togglefullscreen' },
      ]
    }) : new MenuItem({
      label: 'View',
      role:  'viewMenu',
    }),
    new MenuItem({
      label: '&Window',
      role:  'windowMenu',
    }),
    getHelpMenu(true),
  ];
}

function getWindowsApplicationMenu(): Array<MenuItem> {
  return [
    new MenuItem({
      label:   '&File',
      role:    'fileMenu',
      submenu: [
        ...getPreferencesMenuItem(),
        {
          role:  'quit',
          label: 'E&xit'
        }
      ]
    }),
    getEditMenu(false),
    new MenuItem({
      label:   '&View',
      role:    'viewMenu',
      submenu: [
        ...(Electron.app.isPackaged ? [] : [
          { role: 'reload', label: '&Reload' },
          { role: 'forceReload', label: '&Force Reload' },
          { role: 'toggleDevTools', label: 'Toggle &Developer Tools' },
          { type: 'separator' },
        ] as MenuItemConstructorOptions[]),
        { role: 'resetZoom', label: '&Actual Size' },
        { role: 'zoomIn', label: 'Zoom &In' },
        { role: 'zoomOut', label: 'Zoom &Out' },
        { type: 'separator' },
        { role: 'togglefullscreen', label: 'Toggle Full &Screen' },
      ]
    }),
    getHelpMenu(false),
  ];
}

/**
 * Gets the preferences menu item for all supported platforms
 * @returns MenuItemConstructorOptions: The preferences menu item object
 */
<<<<<<< HEAD
function getPreferencesMenuItem(): MenuItemConstructorOptions {
  return {
    label:               'Preferences',
    visible:             process.env.RD_MODAL_PREFERENCES === '1',
    registerAccelerator: process.env.RD_MODAL_PREFERENCES === '1',
    accelerator:         'CmdOrCtrl+,',
    click() {
      openMain(true);
    }
  };
=======
function getPreferencesMenuItem(): MenuItemConstructorOptions[] {
  const preferencesEnabled = process.env.RD_MODAL_PREFERENCES === '1';

  if (!preferencesEnabled) {
    return [];
  }

  return [
    {
      label:               'Preferences',
      visible:             true,
      registerAccelerator: true,
      accelerator:         'CmdOrCtrl+,',
      click() {
        send('preferences-open');
      }
    },
    { type: 'separator' }
  ];
>>>>>>> 68b23f42
}<|MERGE_RESOLUTION|>--- conflicted
+++ resolved
@@ -165,18 +165,6 @@
  * Gets the preferences menu item for all supported platforms
  * @returns MenuItemConstructorOptions: The preferences menu item object
  */
-<<<<<<< HEAD
-function getPreferencesMenuItem(): MenuItemConstructorOptions {
-  return {
-    label:               'Preferences',
-    visible:             process.env.RD_MODAL_PREFERENCES === '1',
-    registerAccelerator: process.env.RD_MODAL_PREFERENCES === '1',
-    accelerator:         'CmdOrCtrl+,',
-    click() {
-      openMain(true);
-    }
-  };
-=======
 function getPreferencesMenuItem(): MenuItemConstructorOptions[] {
   const preferencesEnabled = process.env.RD_MODAL_PREFERENCES === '1';
 
@@ -191,10 +179,9 @@
       registerAccelerator: true,
       accelerator:         'CmdOrCtrl+,',
       click() {
-        send('preferences-open');
+        openMain(true);
       }
     },
     { type: 'separator' }
   ];
->>>>>>> 68b23f42
 }