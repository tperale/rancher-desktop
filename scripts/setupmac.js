--- conflicted
+++ resolved
@@ -17,15 +17,9 @@
 });
 
 // Download Kubectl
-<<<<<<< HEAD
 const file2 = fs.createWriteStream("./resources/darwin/bin/kubectl");
 https.get("https://storage.googleapis.com/kubernetes-release/release/v1.20.2/bin/darwin/amd64/kubectl", function(response) {
   response.on('data', (data) => {
-=======
-const file2 = fs.createWriteStream('./resources/darwin/bin/kubectl');
-https.get('https://storage.googleapis.com/kubernetes-release/release/v1.19.3/bin/darwin/amd64/kubectl', function(response) {
-  response.on('data', data => {
->>>>>>> b4d1e30e
     file2.write(data);
   });
 
@@ -36,24 +30,14 @@
 });
 
 // Download Helm. It is a tar.gz file that needs to be expanded and file moved.
-<<<<<<< HEAD
 const file3 = fs.createWriteStream("/tmp/helm-v3.5.2-darwin-amd64.tar.gz");
 https.get("https://get.helm.sh/helm-v3.5.2-darwin-amd64.tar.gz", function(response) {
   response.on('data', (data) => {
-=======
-const file3 = fs.createWriteStream('/tmp/helm-v3.4.1-darwin-amd64.tar.gz');
-https.get('https://get.helm.sh/helm-v3.4.1-darwin-amd64.tar.gz', function(response) {
-  response.on('data', data => {
->>>>>>> b4d1e30e
     file3.write(data);
   });
   response.on('end', () => {
     file3.end();
-<<<<<<< HEAD
     spawn('tar', ['-zxvf', '/tmp/helm-v3.5.2-darwin-amd64.tar.gz', '--directory', "/tmp/"]).on('exit', () => {
-=======
-    spawn('tar', ['-zxvf', '/tmp/helm-v3.4.1-darwin-amd64.tar.gz', '--directory', '/tmp/']).on('exit', () => {
->>>>>>> b4d1e30e
       spawn('cp', ['-f', '/tmp/darwin-amd64/helm', process.cwd() + '/resources/darwin/bin/helm']).on('exit', () => {
         spawnSync('rm', ['-rf', '/tmp/helm-v3.5.2-darwin-amd64.tar.gz', '/tmp/darwin-amd64']);
         spawnSync('chmod', ['+x', process.cwd() + '/resources/darwin/bin/helm']);
